--- conflicted
+++ resolved
@@ -25,12 +25,12 @@
 import numpy as np
 import pymbolic.primitives as prim
 
-<<<<<<< HEAD
 from numbers import Number
-from typing import Tuple, List, Union, Dict, Callable, Any, Sequence
+from typing import Tuple, List, Union, Callable, Any, Sequence, Dict
 from pytato.array import (Array, ShapeType, IndexLambda, SizeParam, ShapeComponent,
-                          DtypeOrScalar)
-from pytato.scalar_expr import ScalarExpression, IntegralScalarExpression
+                          DtypeOrScalar, ArrayOrScalar)
+from pytato.scalar_expr import (ScalarExpression, IntegralScalarExpression,
+                                SCALAR_CLASSES)
 from pytools import UniqueNameGenerator
 from pytato.transform import Mapper
 
@@ -46,12 +46,6 @@
 .. autofunction:: get_shape_after_broadcasting
 .. autofunction:: dim_to_index_lambda_components
 """
-=======
-from typing import Tuple, List, Union, Callable, Any, Sequence, Dict
-from pytato.array import Array, ShapeType, IndexLambda, DtypeOrScalar, ArrayOrScalar
-from pytato.scalar_expr import (ScalarExpression, IntegralScalarExpression,
-                                SCALAR_CLASSES)
->>>>>>> b9c2b3e9
 
 
 def get_shape_after_broadcasting(
@@ -149,15 +143,9 @@
 def broadcast_binary_op(a1: ArrayOrScalar, a2: ArrayOrScalar,
                         op: Callable[[ScalarExpression, ScalarExpression], ScalarExpression],  # noqa:E501
                         get_result_type: Callable[[DtypeOrScalar, DtypeOrScalar], np.dtype[Any]],  # noqa:E501
-<<<<<<< HEAD
-                        ) -> Union[Array, Number]:
+                        ) -> ArrayOrScalar:
     if isinstance(a1, Number) and isinstance(a2, Number):
         from pytato.scalar_expr import evaluate
-=======
-                        ) -> ArrayOrScalar:
-    if isinstance(a1, SCALAR_CLASSES) and isinstance(a2, SCALAR_CLASSES):
-        from pymbolic.mapper.evaluator import evaluate
->>>>>>> b9c2b3e9
         return evaluate(op(a1, a2))  # type: ignore
 
     result_shape = get_shape_after_broadcasting([a1, a2])
